--- conflicted
+++ resolved
@@ -359,11 +359,6 @@
     }
 
     /// Example: `ensure_ret_type_eq(A -> B -> app (app Vec Nat) Nat), (lam a b : * => Vec a b)) == Ok
-<<<<<<< HEAD
-    pub fn ensure_ret_type_eq(&self, ty_name: &Sym, ty_args: &Vec<Param>, env: &Env) -> Result<()> {
-        let norm = *self.clone().whnf_in(env);
-        match norm {
-=======
     pub fn ensure_ret_type_eq(
         self,
         ty_name: &Sym,
@@ -371,7 +366,6 @@
     ) -> Result<()> {
         let env = self.env;
         match self.whnf_in() {
->>>>>>> acdf05bc
             Expr::Var(v) if v == *ty_name => Ok(()),
             Expr::Pi(_, _, box b) | Expr::Lam(_, _, box b) => {
                 Self::from((b, env)).ensure_ret_type_eq(ty_name, ty_args)
